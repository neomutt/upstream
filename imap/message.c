--- conflicted
+++ resolved
@@ -764,12 +764,8 @@
 
       if (mdata->msn_index[h.edata->msn - 1])
       {
-<<<<<<< HEAD
-        mutt_debug(LL_DEBUG2, "skipping hcache FETCH for duplicate message %d\n", h.edata->msn);
-=======
         mutt_debug(LL_DEBUG2, "skipping hcache FETCH for duplicate message %d\n",
                    h.edata->msn);
->>>>>>> 69f8d0f2
         continue;
       }
 
@@ -962,12 +958,8 @@
 
     if ((header_msn < 1) || (header_msn > msn_end) || !mdata->msn_index[header_msn - 1])
     {
-<<<<<<< HEAD
-      mutt_debug(LL_DEBUG1, "skipping CONDSTORE flag update for unknown message number %u\n", header_msn);
-=======
       mutt_debug(LL_DEBUG1, "skipping CONDSTORE flag update for unknown message number %u\n",
                  header_msn);
->>>>>>> 69f8d0f2
       continue;
     }
 
@@ -1605,12 +1597,8 @@
       {
         if (en->email->attach_del)
         {
-<<<<<<< HEAD
-          mutt_debug(LL_DEBUG3, "#2 Message contains attachments to be deleted\n");
-=======
           mutt_debug(LL_DEBUG3,
                      "#2 Message contains attachments to be deleted\n");
->>>>>>> 69f8d0f2
           return 1;
         }
 
