--- conflicted
+++ resolved
@@ -501,11 +501,7 @@
     return 1;
 
   /* We need a current message.  Do we actually have one? */
-<<<<<<< HEAD
-  if (Context->menu)
-=======
   if (Context && Context->menu)
->>>>>>> 04e6d8f7
     return 1;
 
   /* Nope. */
@@ -513,12 +509,6 @@
   return 0;
 }
 
-<<<<<<< HEAD
-#define RANGE_NUM_RX "([[:digit:]]+|0x[[:xdigit:]]+)[MmKk]?"
-
-#define RANGE_REL_SLOT_RX \
-    "[[:blank:]]*([.^$]|-?" RANGE_NUM_RX ")?[[:blank:]]*"
-=======
 #ifdef USE_GNU_REGEX
 /* The old version of Gnu Regex doesn't interpret the character classes
  * correctly.  Keep them separate, just in case we drop Gnu altogether. */
@@ -535,35 +525,22 @@
 #define RANGE_NUM_RX "([[:digit:]]+|0x[[:xdigit:]]+)[MmKk]?"
 
 #define RANGE_REL_SLOT_RX "[[:blank:]]*([.^$]|-?" RANGE_NUM_RX ")?[[:blank:]]*"
->>>>>>> 04e6d8f7
 
 #define RANGE_REL_RX "^" RANGE_REL_SLOT_RX "," RANGE_REL_SLOT_RX
 
 /* Almost the same, but no negative numbers allowed */
-<<<<<<< HEAD
-#define RANGE_ABS_SLOT_RX \
-    "[[:blank:]]*([.^$]|" RANGE_NUM_RX ")?[[:blank:]]*"
+#define RANGE_ABS_SLOT_RX "[[:blank:]]*([.^$]|" RANGE_NUM_RX ")?[[:blank:]]*"
 
 #define RANGE_ABS_RX "^" RANGE_ABS_SLOT_RX "-" RANGE_ABS_SLOT_RX
 
-/* Frist group is intentionally empty */
-=======
-#define RANGE_ABS_SLOT_RX "[[:blank:]]*([.^$]|" RANGE_NUM_RX ")?[[:blank:]]*"
-
-#define RANGE_ABS_RX "^" RANGE_ABS_SLOT_RX "-" RANGE_ABS_SLOT_RX
-
 /* First group is intentionally empty */
->>>>>>> 04e6d8f7
 #define RANGE_LT_RX "^()[[:blank:]]*(<[[:blank:]]*" RANGE_NUM_RX ")[[:blank:]]*"
 
 #define RANGE_GT_RX "^()[[:blank:]]*(>[[:blank:]]*" RANGE_NUM_RX ")[[:blank:]]*"
 
 /* Single group for min and max */
 #define RANGE_BARE_RX "^[[:blank:]]*([.^$]|" RANGE_NUM_RX ")[[:blank:]]*"
-<<<<<<< HEAD
-=======
 #endif
->>>>>>> 04e6d8f7
 
 #define RANGE_RX_GROUPS 5
 
