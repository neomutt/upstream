/*
 * Copyright (C) 1996-2002,2010,2013 Michael R. Elkins <me@mutt.org>
 * 
 *     This program is free software; you can redistribute it and/or modify
 *     it under the terms of the GNU General Public License as published by
 *     the Free Software Foundation; either version 2 of the License, or
 *     (at your option) any later version.
 * 
 *     This program is distributed in the hope that it will be useful,
 *     but WITHOUT ANY WARRANTY; without even the implied warranty of
 *     MERCHANTABILITY or FITNESS FOR A PARTICULAR PURPOSE.  See the
 *     GNU General Public License for more details.
 * 
 *     You should have received a copy of the GNU General Public License
 *     along with this program; if not, write to the Free Software
 *     Foundation, Inc., 51 Franklin Street, Fifth Floor, Boston, MA  02110-1301, USA.
 */ 

/* This file contains code to parse ``mbox'' and ``mmdf'' style mailboxes */

#if HAVE_CONFIG_H
# include "config.h"
#endif

#include "mutt.h"
#include "mailbox.h"
#include "mx.h"
#include "sort.h"
#include "copy.h"
#include "mutt_curses.h"

#include <sys/stat.h>
#include <dirent.h>
#include <string.h>
#include <utime.h>
#include <sys/file.h>
#include <errno.h>
#include <unistd.h>
#include <fcntl.h>

/* struct used by mutt_sync_mailbox() to store new offsets */
struct m_update_t
{
  short valid;
  LOFF_T hdr;
  LOFF_T body;
  long lines;
  LOFF_T length;
};

/* parameters:
 * ctx - context to lock
 * excl - exclusive lock?
 * retry - should retry if unable to lock?
 */
int mbox_lock_mailbox (CONTEXT *ctx, int excl, int retry)
{
  int r;

  if ((r = mx_lock_file (ctx->path, fileno (ctx->fp), excl, 1, retry)) == 0)
    ctx->locked = 1;
  else if (retry && !excl)
  {
    ctx->readonly = 1;
    return 0;
  }
  
  return (r);
}

void mbox_unlock_mailbox (CONTEXT *ctx)
{
  if (ctx->locked)
  {
    fflush (ctx->fp);

    mx_unlock_file (ctx->path, fileno (ctx->fp), 1);
    ctx->locked = 0;
  }
}

int mmdf_parse_mailbox (CONTEXT *ctx)
{
  char buf[HUGE_STRING];
  char return_path[LONG_STRING];
  int count = 0, oldmsgcount = ctx->msgcount;
  int lines;
  time_t t;
  LOFF_T loc, tmploc;
  HEADER *hdr;
  struct stat sb;
#ifdef NFS_ATTRIBUTE_HACK
  struct utimbuf newtime;
#endif
  progress_t progress;
  char msgbuf[STRING];

  if (stat (ctx->path, &sb) == -1)
  {
    mutt_perror (ctx->path);
    return (-1);
  }
<<<<<<< HEAD
#ifdef USE_SIDEBAR
  ctx->atime = sb.st_atime;
#endif
=======
  ctx->atime = sb.st_atime;
>>>>>>> bb082444
  ctx->mtime = sb.st_mtime;
  ctx->size = sb.st_size;

#ifdef NFS_ATTRIBUTE_HACK
  if (sb.st_mtime > sb.st_atime)
  {
    newtime.modtime = sb.st_mtime;
    newtime.actime = time (NULL);
    utime (ctx->path, &newtime);
  }
#endif

  buf[sizeof (buf) - 1] = 0;

  if (!ctx->quiet)
  {
    snprintf (msgbuf, sizeof (msgbuf), _("Reading %s..."), ctx->path);
    mutt_progress_init (&progress, msgbuf, M_PROGRESS_MSG, ReadInc, 0);
  }

  FOREVER
  {
    if (fgets (buf, sizeof (buf) - 1, ctx->fp) == NULL)
      break;

    if (mutt_strcmp (buf, MMDF_SEP) == 0)
    {
      loc = ftello (ctx->fp);

      count++;
      if (!ctx->quiet)
	mutt_progress_update (&progress, count,
			      (int) (loc / (ctx->size / 100 + 1)));

      if (ctx->msgcount == ctx->hdrmax)
	mx_alloc_memory (ctx);
      ctx->hdrs[ctx->msgcount] = hdr = mutt_new_header ();
      hdr->offset = loc;
      hdr->index = ctx->msgcount;

      if (fgets (buf, sizeof (buf) - 1, ctx->fp) == NULL)
      {
	/* TODO: memory leak??? */
	dprint (1, (debugfile, "mmdf_parse_mailbox: unexpected EOF\n"));
	break;
      }

      return_path[0] = 0;

      if (!is_from (buf, return_path, sizeof (return_path), &t))
      {
	if (fseeko (ctx->fp, loc, SEEK_SET) != 0)
	{
	  dprint (1, (debugfile, "mmdf_parse_mailbox: fseek() failed\n"));
	  mutt_error _("Mailbox is corrupt!");
	  return (-1);
	}
      } 
      else
	hdr->received = t - mutt_local_tz (t);

      hdr->env = mutt_read_rfc822_header (ctx->fp, hdr, 0, 0);

      loc = ftello (ctx->fp);

      if (hdr->content->length > 0 && hdr->lines > 0)
      {
	tmploc = loc + hdr->content->length;

	if (0 < tmploc && tmploc < ctx->size)
	{
	  if (fseeko (ctx->fp, tmploc, SEEK_SET) != 0 ||
	      fgets (buf, sizeof (buf) - 1, ctx->fp) == NULL ||
	      mutt_strcmp (MMDF_SEP, buf) != 0)
	  {
	    if (fseeko (ctx->fp, loc, SEEK_SET) != 0)
	      dprint (1, (debugfile, "mmdf_parse_mailbox: fseek() failed\n"));
	    hdr->content->length = -1;
	  }
	}
	else
	  hdr->content->length = -1;
      }
      else
	hdr->content->length = -1;

      if (hdr->content->length < 0)
      {
	lines = -1;
	do {
	  loc = ftello (ctx->fp);
	  if (fgets (buf, sizeof (buf) - 1, ctx->fp) == NULL)
	    break;
	  lines++;
	} while (mutt_strcmp (buf, MMDF_SEP) != 0);

	hdr->lines = lines;
	hdr->content->length = loc - hdr->content->offset;
      }

      if (!hdr->env->return_path && return_path[0])
	hdr->env->return_path = rfc822_parse_adrlist (hdr->env->return_path, return_path);

      if (!hdr->env->from)
	hdr->env->from = rfc822_cpy_adr (hdr->env->return_path, 0);

      ctx->msgcount++;
    }
    else
    {
      dprint (1, (debugfile, "mmdf_parse_mailbox: corrupt mailbox!\n"));
      mutt_error _("Mailbox is corrupt!");
      return (-1);
    }
  }

  if (ctx->msgcount > oldmsgcount)
    mx_update_context (ctx, ctx->msgcount - oldmsgcount);

  return (0);
}

/* Note that this function is also called when new mail is appended to the
 * currently open folder, and NOT just when the mailbox is initially read.
 *
 * NOTE: it is assumed that the mailbox being read has been locked before
 * this routine gets called.  Strange things could happen if it's not!
 */
int mbox_parse_mailbox (CONTEXT *ctx)
{
  struct stat sb;
  char buf[HUGE_STRING], return_path[STRING];
  HEADER *curhdr;
  time_t t;
  int count = 0, lines = 0;
  LOFF_T loc;
#ifdef NFS_ATTRIBUTE_HACK
  struct utimbuf newtime;
#endif
  progress_t progress;
  char msgbuf[STRING];

  /* Save information about the folder at the time we opened it. */
  if (stat (ctx->path, &sb) == -1)
  {
    mutt_perror (ctx->path);
    return (-1);
  }

  ctx->size = sb.st_size;
  ctx->mtime = sb.st_mtime;
<<<<<<< HEAD
#ifdef USE_SIDEBAR
  ctx->atime = sb.st_atime;
#endif
=======
  ctx->atime = sb.st_atime;
>>>>>>> bb082444

#ifdef NFS_ATTRIBUTE_HACK
  if (sb.st_mtime > sb.st_atime)
  {
    newtime.modtime = sb.st_mtime;
    newtime.actime = time (NULL);
    utime (ctx->path, &newtime);
  }
#endif

  if (!ctx->readonly)
    ctx->readonly = access (ctx->path, W_OK) ? 1 : 0;

  if (!ctx->quiet)
  {
    snprintf (msgbuf, sizeof (msgbuf), _("Reading %s..."), ctx->path);
    mutt_progress_init (&progress, msgbuf, M_PROGRESS_MSG, ReadInc, 0);
  }

  loc = ftello (ctx->fp);
  while (fgets (buf, sizeof (buf), ctx->fp) != NULL)
  {
    if (is_from (buf, return_path, sizeof (return_path), &t))
    {
      /* Save the Content-Length of the previous message */
      if (count > 0)
      {
#define PREV ctx->hdrs[ctx->msgcount-1]

	if (PREV->content->length < 0)
	{
	  PREV->content->length = loc - PREV->content->offset - 1;
	  if (PREV->content->length < 0)
	    PREV->content->length = 0;
	}
	if (!PREV->lines)
	  PREV->lines = lines ? lines - 1 : 0;
      }

      count++;

      if (!ctx->quiet)
	mutt_progress_update (&progress, count,
			      (int)(ftello (ctx->fp) / (ctx->size / 100 + 1)));

      if (ctx->msgcount == ctx->hdrmax)
	mx_alloc_memory (ctx);
      
      curhdr = ctx->hdrs[ctx->msgcount] = mutt_new_header ();
      curhdr->received = t - mutt_local_tz (t);
      curhdr->offset = loc;
      curhdr->index = ctx->msgcount;
	
      curhdr->env = mutt_read_rfc822_header (ctx->fp, curhdr, 0, 0);

      /* if we know how long this message is, either just skip over the body,
       * or if we don't know how many lines there are, count them now (this will
       * save time by not having to search for the next message marker).
       */
      if (curhdr->content->length > 0)
      {
	LOFF_T tmploc;

	loc = ftello (ctx->fp);
	tmploc = loc + curhdr->content->length + 1;

	if (0 < tmploc && tmploc < ctx->size)
	{
	  /*
	   * check to see if the content-length looks valid.  we expect to
	   * to see a valid message separator at this point in the stream
	   */
	  if (fseeko (ctx->fp, tmploc, SEEK_SET) != 0 ||
	      fgets (buf, sizeof (buf), ctx->fp) == NULL ||
	      mutt_strncmp ("From ", buf, 5) != 0)
	  {
	    dprint (1, (debugfile, "mbox_parse_mailbox: bad content-length in message %d (cl=" OFF_T_FMT ")\n", curhdr->index, curhdr->content->length));
	    dprint (1, (debugfile, "\tLINE: %s", buf));
	    if (fseeko (ctx->fp, loc, SEEK_SET) != 0) /* nope, return the previous position */
	    {
	      dprint (1, (debugfile, "mbox_parse_mailbox: fseek() failed\n"));
	    }
	    curhdr->content->length = -1;
	  }
	}
	else if (tmploc != ctx->size)
	{
	  /* content-length would put us past the end of the file, so it
	   * must be wrong
	   */
	  curhdr->content->length = -1;
	}

	if (curhdr->content->length != -1)
	{
	  /* good content-length.  check to see if we know how many lines
	   * are in this message.
	   */
	  if (curhdr->lines == 0)
	  {
	    int cl = curhdr->content->length;

	    /* count the number of lines in this message */
	    if (fseeko (ctx->fp, loc, SEEK_SET) != 0)
	      dprint (1, (debugfile, "mbox_parse_mailbox: fseek() failed\n"));
	    while (cl-- > 0)
	    {
	      if (fgetc (ctx->fp) == '\n')
		curhdr->lines++;
	    }
	  }

	  /* return to the offset of the next message separator */
	  if (fseeko (ctx->fp, tmploc, SEEK_SET) != 0)
	    dprint (1, (debugfile, "mbox_parse_mailbox: fseek() failed\n"));
	}
      }

      ctx->msgcount++;

      if (!curhdr->env->return_path && return_path[0])
	curhdr->env->return_path = rfc822_parse_adrlist (curhdr->env->return_path, return_path);

      if (!curhdr->env->from)
	curhdr->env->from = rfc822_cpy_adr (curhdr->env->return_path, 0);

      lines = 0;
    }
    else
      lines++;
    
    loc = ftello (ctx->fp);
  }
  
  /*
   * Only set the content-length of the previous message if we have read more
   * than one message during _this_ invocation.  If this routine is called
   * when new mail is received, we need to make sure not to clobber what
   * previously was the last message since the headers may be sorted.
   */
  if (count > 0)
  {
    if (PREV->content->length < 0)
    {
      PREV->content->length = ftello (ctx->fp) - PREV->content->offset - 1;
      if (PREV->content->length < 0)
	PREV->content->length = 0;
    }

    if (!PREV->lines)
      PREV->lines = lines ? lines - 1 : 0;

    mx_update_context (ctx, count);
  }

  return (0);
}

#undef PREV

/* open a mbox or mmdf style mailbox */
int mbox_open_mailbox (CONTEXT *ctx)
{
  int rc;

  if ((ctx->fp = fopen (ctx->path, "r")) == NULL)
  {
    mutt_perror (ctx->path);
    return (-1);
  }
  mutt_block_signals ();
  if (mbox_lock_mailbox (ctx, 0, 1) == -1)
  {
    mutt_unblock_signals ();
    return (-1);
  }

  if (ctx->magic == M_MBOX)
    rc = mbox_parse_mailbox (ctx);
  else if (ctx->magic == M_MMDF)
    rc = mmdf_parse_mailbox (ctx);
  else
    rc = -1;

  mbox_unlock_mailbox (ctx);
  mutt_unblock_signals ();
  return (rc);
}

/* return 1 if address lists are strictly identical */
static int strict_addrcmp (const ADDRESS *a, const ADDRESS *b)
{
  while (a && b)
  {
    if (mutt_strcmp (a->mailbox, b->mailbox) ||
	mutt_strcmp (a->personal, b->personal))
      return (0);

    a = a->next;
    b = b->next;
  }
  if (a || b)
    return (0);

  return (1);
}

static int strict_cmp_lists (const LIST *a, const LIST *b)
{
  while (a && b)
  {
    if (mutt_strcmp (a->data, b->data))
      return (0);

    a = a->next;
    b = b->next;
  }
  if (a || b)
    return (0);

  return (1);
}

static int strict_cmp_envelopes (const ENVELOPE *e1, const ENVELOPE *e2)
{
  if (e1 && e2)
  {
    if (mutt_strcmp (e1->message_id, e2->message_id) ||
	mutt_strcmp (e1->subject, e2->subject) ||
	!strict_cmp_lists (e1->references, e2->references) ||
	!strict_addrcmp (e1->from, e2->from) ||
	!strict_addrcmp (e1->sender, e2->sender) ||
	!strict_addrcmp (e1->reply_to, e2->reply_to) ||
	!strict_addrcmp (e1->to, e2->to) ||
	!strict_addrcmp (e1->cc, e2->cc) ||
	!strict_addrcmp (e1->return_path, e2->return_path))
      return (0);
    else
      return (1);
  }
  else
  {
    if (e1 == NULL && e2 == NULL)
      return (1);
    else
      return (0);
  }
}

static int strict_cmp_parameters (const PARAMETER *p1, const PARAMETER *p2)
{
  while (p1 && p2)
  {
    if (mutt_strcmp (p1->attribute, p2->attribute) ||
	mutt_strcmp (p1->value, p2->value))
      return (0);

    p1 = p1->next;
    p2 = p2->next;
  }
  if (p1 || p2)
    return (0);

  return (1);
}

static int strict_cmp_bodies (const BODY *b1, const BODY *b2)
{
  if (b1->type != b2->type ||
      b1->encoding != b2->encoding ||
      mutt_strcmp (b1->subtype, b2->subtype) ||
      mutt_strcmp (b1->description, b2->description) ||
      !strict_cmp_parameters (b1->parameter, b2->parameter) ||
      b1->length != b2->length)
    return (0);
  return (1);
}

/* return 1 if headers are strictly identical */
int mbox_strict_cmp_headers (const HEADER *h1, const HEADER *h2)
{
  if (h1 && h2)
  {
    if (h1->received != h2->received ||
	h1->date_sent != h2->date_sent ||
	h1->content->length != h2->content->length ||
	h1->lines != h2->lines ||
	h1->zhours != h2->zhours ||
	h1->zminutes != h2->zminutes ||
	h1->zoccident != h2->zoccident ||
	h1->mime != h2->mime ||
	!strict_cmp_envelopes (h1->env, h2->env) ||
	!strict_cmp_bodies (h1->content, h2->content))
      return (0);
    else
      return (1);
  }
  else
  {
    if (h1 == NULL && h2 == NULL)
      return (1);
    else
      return (0);
  }
}

/* check to see if the mailbox has changed on disk.
 *
 * return values:
 *	M_REOPENED	mailbox has been reopened
 *	M_NEW_MAIL	new mail has arrived!
 *	M_LOCKED	couldn't lock the file
 *	0		no change
 *	-1		error
 */
int mbox_check_mailbox (CONTEXT *ctx, int *index_hint)
{
  struct stat st;
  char buffer[LONG_STRING];
  int unlock = 0;
  int modified = 0;

  if (stat (ctx->path, &st) == 0)
  {
    if (st.st_mtime == ctx->mtime && st.st_size == ctx->size)
      return (0);

    if (st.st_size == ctx->size)
    {
      /* the file was touched, but it is still the same length, so just exit */
      ctx->mtime = st.st_mtime;
      return (0);
    }

    if (st.st_size > ctx->size)
    {
      /* lock the file if it isn't already */
      if (!ctx->locked)
      {
	mutt_block_signals ();
	if (mbox_lock_mailbox (ctx, 0, 0) == -1)
	{
	  mutt_unblock_signals ();
	  /* we couldn't lock the mailbox, but nothing serious happened:
	   * probably the new mail arrived: no reason to wait till we can
	   * parse it: we'll get it on the next pass
	   */
	  return (M_LOCKED);
	}
	unlock = 1;
      }

      /*
       * Check to make sure that the only change to the mailbox is that 
       * message(s) were appended to this file.  My heuristic is that we should
       * see the message separator at *exactly* what used to be the end of the
       * folder.
       */
      if (fseeko (ctx->fp, ctx->size, SEEK_SET) != 0)
	dprint (1, (debugfile, "mbox_check_mailbox: fseek() failed\n"));
      if (fgets (buffer, sizeof (buffer), ctx->fp) != NULL)
      {
	if ((ctx->magic == M_MBOX && mutt_strncmp ("From ", buffer, 5) == 0) ||
	    (ctx->magic == M_MMDF && mutt_strcmp (MMDF_SEP, buffer) == 0))
	{
	  if (fseeko (ctx->fp, ctx->size, SEEK_SET) != 0)
	    dprint (1, (debugfile, "mbox_check_mailbox: fseek() failed\n"));
	  if (ctx->magic == M_MBOX)
	    mbox_parse_mailbox (ctx);
	  else
	    mmdf_parse_mailbox (ctx);

	  /* Only unlock the folder if it was locked inside of this routine.
	   * It may have been locked elsewhere, like in
	   * mutt_checkpoint_mailbox().
	   */

	  if (unlock)
	  {
	    mbox_unlock_mailbox (ctx);
	    mutt_unblock_signals ();
	  }

	  return (M_NEW_MAIL); /* signal that new mail arrived */
	}
	else
	  modified = 1;
      }
      else
      {
	dprint (1, (debugfile, "mbox_check_mailbox: fgets returned NULL.\n"));
	modified = 1;
      }
    }
    else
      modified = 1;
  }

  if (modified)
  {
    if (mutt_reopen_mailbox (ctx, index_hint) != -1)
    {
      if (unlock)
      {
	mbox_unlock_mailbox (ctx);
	mutt_unblock_signals ();
      }
      return (M_REOPENED);
    }
  }

  /* fatal error */

  mbox_unlock_mailbox (ctx);
  mx_fastclose_mailbox (ctx);
  mutt_unblock_signals ();
  mutt_error _("Mailbox was corrupted!");
  return (-1);
}

/*
 * Returns 1 if the mailbox has at least 1 new messages (not old)
 * otherwise returns 0.
 */
static int mbox_has_new(CONTEXT *ctx)
{
  int i;

  for (i = 0; i < ctx->msgcount; i++)
    if (!ctx->hdrs[i]->deleted && !ctx->hdrs[i]->read && !ctx->hdrs[i]->old)
      return 1;
  return 0;
}

/* if mailbox has at least 1 new message, sets mtime > atime of mailbox
 * so buffy check reports new mail */
void mbox_reset_atime (CONTEXT *ctx, struct stat *st)
{
  struct utimbuf utimebuf;
  struct stat _st;

  if (!st)
  {
    if (stat (ctx->path, &_st) < 0)
      return;
    st = &_st;
  }

  utimebuf.actime = st->st_atime;
  utimebuf.modtime = st->st_mtime;

  /*
   * When $mbox_check_recent is set, existing new mail is ignored, so do not
   * reset the atime to mtime-1 to signal new mail.
   */
  if (!option(OPTMAILCHECKRECENT) && utimebuf.actime >= utimebuf.modtime && mbox_has_new(ctx))
    utimebuf.actime = utimebuf.modtime - 1;

  utime (ctx->path, &utimebuf);
}

/* return values:
 *	0	success
 *	-1	failure
 */
int mbox_sync_mailbox (CONTEXT *ctx, int *index_hint)
{
  char tempfile[_POSIX_PATH_MAX];
  char buf[32];
  int i, j, save_sort = SORT_ORDER;
  int rc = -1;
  int need_sort = 0; /* flag to resort mailbox if new mail arrives */
  int first = -1;	/* first message to be written */
  LOFF_T offset;	/* location in mailbox to write changed messages */
  struct stat statbuf;
  struct m_update_t *newOffset = NULL;
  struct m_update_t *oldOffset = NULL;
  FILE *fp = NULL;
  progress_t progress;
  char msgbuf[STRING];

  /* sort message by their position in the mailbox on disk */
  if (Sort != SORT_ORDER)
  {
    save_sort = Sort;
    Sort = SORT_ORDER;
    mutt_sort_headers (ctx, 0);
    Sort = save_sort;
    need_sort = 1;
  }

  /* need to open the file for writing in such a way that it does not truncate
   * the file, so use read-write mode.
   */
  if ((ctx->fp = freopen (ctx->path, "r+", ctx->fp)) == NULL)
  {
    mx_fastclose_mailbox (ctx);
    mutt_error _("Fatal error!  Could not reopen mailbox!");
    return (-1);
  }

  mutt_block_signals ();

  if (mbox_lock_mailbox (ctx, 1, 1) == -1)
  {
    mutt_unblock_signals ();
    mutt_error _("Unable to lock mailbox!");
    goto bail;
  }

  /* Check to make sure that the file hasn't changed on disk */
  if ((i = mbox_check_mailbox (ctx, index_hint)) == M_NEW_MAIL ||  i == M_REOPENED)
  {
    /* new mail arrived, or mailbox reopened */
    need_sort = i;
    rc = i;
    goto bail;
  }
  else if (i < 0)
    /* fatal error */
    return (-1);

  /* Create a temporary file to write the new version of the mailbox in. */
  mutt_mktemp (tempfile, sizeof (tempfile));
  if ((i = open (tempfile, O_WRONLY | O_EXCL | O_CREAT, 0600)) == -1 ||
      (fp = fdopen (i, "w")) == NULL)
  {
    if (-1 != i)
    {
      close (i);
      unlink (tempfile);
    }
    mutt_error _("Could not create temporary file!");
    mutt_sleep (5);
    goto bail;
  }

  /* find the first deleted/changed message.  we save a lot of time by only
   * rewriting the mailbox from the point where it has actually changed.
   */
  for (i = 0 ; i < ctx->msgcount && !ctx->hdrs[i]->deleted && 
               !ctx->hdrs[i]->changed && !ctx->hdrs[i]->attach_del; i++)
    ;
  if (i == ctx->msgcount)
  { 
    /* this means ctx->changed or ctx->deleted was set, but no
     * messages were found to be changed or deleted.  This should
     * never happen, is we presume it is a bug in mutt.
     */
    mutt_error _("sync: mbox modified, but no modified messages! (report this bug)");
    mutt_sleep(5); /* the mutt_error /will/ get cleared! */
    dprint(1, (debugfile, "mbox_sync_mailbox(): no modified messages.\n"));
    unlink (tempfile);
    goto bail;
  }

    /* save the index of the first changed/deleted message */
  first = i; 
  /* where to start overwriting */
  offset = ctx->hdrs[i]->offset; 

  /* the offset stored in the header does not include the MMDF_SEP, so make
   * sure we seek to the correct location
   */
  if (ctx->magic == M_MMDF)
    offset -= (sizeof MMDF_SEP - 1);
  
  /* allocate space for the new offsets */
  newOffset = safe_calloc (ctx->msgcount - first, sizeof (struct m_update_t));
  oldOffset = safe_calloc (ctx->msgcount - first, sizeof (struct m_update_t));

  if (!ctx->quiet)
  {
    snprintf (msgbuf, sizeof (msgbuf), _("Writing %s..."), ctx->path);
    mutt_progress_init (&progress, msgbuf, M_PROGRESS_MSG, WriteInc, ctx->msgcount);
  }

  for (i = first, j = 0; i < ctx->msgcount; i++)
  {
    if (!ctx->quiet)
      mutt_progress_update (&progress, i, (int)(ftello (ctx->fp) / (ctx->size / 100 + 1)));
    /*
     * back up some information which is needed to restore offsets when
     * something fails.
     */
    
    oldOffset[i-first].valid  = 1;
    oldOffset[i-first].hdr    = ctx->hdrs[i]->offset;
    oldOffset[i-first].body   = ctx->hdrs[i]->content->offset;
    oldOffset[i-first].lines  = ctx->hdrs[i]->lines;
    oldOffset[i-first].length = ctx->hdrs[i]->content->length;

    if (! ctx->hdrs[i]->deleted)
    {
      j++;

      if (ctx->magic == M_MMDF)
      {
	if (fputs (MMDF_SEP, fp) == EOF)
	{
	  mutt_perror (tempfile);
	  mutt_sleep (5);
	  unlink (tempfile);
	  goto bail;
	}
	  
      }

      /* save the new offset for this message.  we add `offset' because the
       * temporary file only contains saved message which are located after
       * `offset' in the real mailbox
       */
      newOffset[i - first].hdr = ftello (fp) + offset;

      if (mutt_copy_message (fp, ctx, ctx->hdrs[i], M_CM_UPDATE,
                             CH_FROM | CH_UPDATE | CH_UPDATE_LEN) != 0)
      {
	mutt_perror (tempfile);
	mutt_sleep (5);
	unlink (tempfile);
	goto bail;
      }

      /* Since messages could have been deleted, the offsets stored in memory
       * will be wrong, so update what we can, which is the offset of this
       * message, and the offset of the body.  If this is a multipart message,
       * we just flush the in memory cache so that the message will be reparsed
       * if the user accesses it later.
       */
      newOffset[i - first].body = ftello (fp) - ctx->hdrs[i]->content->length + offset;
      mutt_free_body (&ctx->hdrs[i]->content->parts);

      switch(ctx->magic)
      {
	case M_MMDF: 
	  if(fputs(MMDF_SEP, fp) == EOF) 
	  {
	    mutt_perror (tempfile);
	    mutt_sleep (5);
	    unlink (tempfile);
	    goto bail; 
	  }
	  break;
	default:
	  if(fputs("\n", fp) == EOF) 
	  {
	    mutt_perror (tempfile);
	    mutt_sleep (5);
	    unlink (tempfile);
	    goto bail;
	  }
      }
    }
  }
  
  if (fclose (fp) != 0)
  {
    fp = NULL;
    dprint(1, (debugfile, "mbox_sync_mailbox: safe_fclose (&) returned non-zero.\n"));
    unlink (tempfile);
    mutt_perror (tempfile);
    mutt_sleep (5);
    goto bail;
  }
  fp = NULL;

  /* Save the state of this folder. */
  if (stat (ctx->path, &statbuf) == -1)
  {
    mutt_perror (ctx->path);
    mutt_sleep (5);
    unlink (tempfile);
    goto bail;
  }

  if ((fp = fopen (tempfile, "r")) == NULL)
  {
    mutt_unblock_signals ();
    mx_fastclose_mailbox (ctx);
    dprint (1, (debugfile, "mbox_sync_mailbox: unable to reopen temp copy of mailbox!\n"));
    mutt_perror (tempfile);
    mutt_sleep (5);
    return (-1);
  }

  if (fseeko (ctx->fp, offset, SEEK_SET) != 0 ||  /* seek the append location */
      /* do a sanity check to make sure the mailbox looks ok */
      fgets (buf, sizeof (buf), ctx->fp) == NULL ||
      (ctx->magic == M_MBOX && mutt_strncmp ("From ", buf, 5) != 0) ||
      (ctx->magic == M_MMDF && mutt_strcmp (MMDF_SEP, buf) != 0))
  {
    dprint (1, (debugfile, "mbox_sync_mailbox: message not in expected position."));
    dprint (1, (debugfile, "\tLINE: %s\n", buf));
    i = -1;
  }
  else
  {
    if (fseeko (ctx->fp, offset, SEEK_SET) != 0) /* return to proper offset */
    {
      i = -1;
      dprint (1, (debugfile, "mbox_sync_mailbox: fseek() failed\n"));
    }
    else
    {
      /* copy the temp mailbox back into place starting at the first
       * change/deleted message
       */
      if (!ctx->quiet)
	mutt_message _("Committing changes...");
      i = mutt_copy_stream (fp, ctx->fp);

      if (ferror (ctx->fp))
        i = -1;
    }
    if (i == 0)
    {
      ctx->size = ftello (ctx->fp); /* update the size of the mailbox */
      if (ftruncate (fileno (ctx->fp), ctx->size) != 0)
      {
        i = -1;
        dprint (1, (debugfile, "mbox_sync_mailbox: ftruncate() failed\n"));
      }
    }
  }

  safe_fclose (&fp);
  fp = NULL;
  mbox_unlock_mailbox (ctx);

  if (safe_fclose (&ctx->fp) != 0 || i == -1)
  {
    /* error occurred while writing the mailbox back, so keep the temp copy
     * around
     */
    
    char savefile[_POSIX_PATH_MAX];
    
    snprintf (savefile, sizeof (savefile), "%s/mutt.%s-%s-%u",
	      NONULL (Tempdir), NONULL(Username), NONULL(Hostname), (unsigned int)getpid ());
    rename (tempfile, savefile);
    mutt_unblock_signals ();
    mx_fastclose_mailbox (ctx);
    mutt_pretty_mailbox (savefile, sizeof (savefile));
    mutt_error (_("Write failed!  Saved partial mailbox to %s"), savefile);
    mutt_sleep (5);
    return (-1);
  }

  /* Restore the previous access/modification times */
  mbox_reset_atime (ctx, &statbuf);

  /* reopen the mailbox in read-only mode */
  if ((ctx->fp = fopen (ctx->path, "r")) == NULL)
  {
    unlink (tempfile);
    mutt_unblock_signals ();
    mx_fastclose_mailbox (ctx);
    mutt_error _("Fatal error!  Could not reopen mailbox!");
    return (-1);
  }

  /* update the offsets of the rewritten messages */
  for (i = first, j = first; i < ctx->msgcount; i++)
  {
    if (!ctx->hdrs[i]->deleted)
    {
      ctx->hdrs[i]->offset = newOffset[i - first].hdr;
      ctx->hdrs[i]->content->hdr_offset = newOffset[i - first].hdr;
      ctx->hdrs[i]->content->offset = newOffset[i - first].body;
      ctx->hdrs[i]->index = j++;
    }
  }
  FREE (&newOffset);
  FREE (&oldOffset);
  unlink (tempfile); /* remove partial copy of the mailbox */
  mutt_unblock_signals ();

  return (0); /* signal success */

bail:  /* Come here in case of disaster */

  safe_fclose (&fp);

  /* restore offsets, as far as they are valid */
  if (first >= 0 && oldOffset)
  {
    for (i = first; i < ctx->msgcount && oldOffset[i-first].valid; i++)
    {
      ctx->hdrs[i]->offset = oldOffset[i-first].hdr;
      ctx->hdrs[i]->content->hdr_offset = oldOffset[i-first].hdr;
      ctx->hdrs[i]->content->offset = oldOffset[i-first].body;
      ctx->hdrs[i]->lines = oldOffset[i-first].lines;
      ctx->hdrs[i]->content->length = oldOffset[i-first].length;
    }
  }
  
  /* this is ok to call even if we haven't locked anything */
  mbox_unlock_mailbox (ctx);

  mutt_unblock_signals ();
  FREE (&newOffset);
  FREE (&oldOffset);

  if ((ctx->fp = freopen (ctx->path, "r", ctx->fp)) == NULL)
  {
    mutt_error _("Could not reopen mailbox!");
    mx_fastclose_mailbox (ctx);
    return (-1);
  }

  if (need_sort)
    /* if the mailbox was reopened, the thread tree will be invalid so make
     * sure to start threading from scratch.  */
    mutt_sort_headers (ctx, (need_sort == M_REOPENED));

  return rc;
}

/* close a mailbox opened in write-mode */
int mbox_close_mailbox (CONTEXT *ctx)
{
  mx_unlock_file (ctx->path, fileno (ctx->fp), 1);
  mutt_unblock_signals ();
  mx_fastclose_mailbox (ctx);
  return 0;
}

int mutt_reopen_mailbox (CONTEXT *ctx, int *index_hint)
{
  int (*cmp_headers) (const HEADER *, const HEADER *) = NULL;
  HEADER **old_hdrs;
  int old_msgcount;
  int msg_mod = 0;
  int index_hint_set;
  int i, j;
  int rc = -1;

  /* silent operations */
  ctx->quiet = 1;
  
  if (!ctx->quiet)
    mutt_message _("Reopening mailbox...");
  
  /* our heuristics require the old mailbox to be unsorted */
  if (Sort != SORT_ORDER)
  {
    short old_sort;

    old_sort = Sort;
    Sort = SORT_ORDER;
    mutt_sort_headers (ctx, 1);
    Sort = old_sort;
  }

  old_hdrs = NULL;
  old_msgcount = 0;
  
  /* simulate a close */
  if (ctx->id_hash)
    hash_destroy (&ctx->id_hash, NULL);
  if (ctx->subj_hash)
    hash_destroy (&ctx->subj_hash, NULL);
  mutt_clear_threads (ctx);
  FREE (&ctx->v2r);
  if (ctx->readonly)
  {
    for (i = 0; i < ctx->msgcount; i++)
      mutt_free_header (&(ctx->hdrs[i])); /* nothing to do! */
    FREE (&ctx->hdrs);
  }
  else
  {
      /* save the old headers */
    old_msgcount = ctx->msgcount;
    old_hdrs = ctx->hdrs;
    ctx->hdrs = NULL;
  }

  ctx->hdrmax = 0;	/* force allocation of new headers */
  ctx->msgcount = 0;
  ctx->vcount = 0;
  ctx->tagged = 0;
  ctx->deleted = 0;
  ctx->new = 0;
  ctx->unread = 0;
  ctx->flagged = 0;
  ctx->changed = 0;
  ctx->id_hash = NULL;
  ctx->subj_hash = NULL;

  switch (ctx->magic)
  {
    case M_MBOX:
    case M_MMDF:
      cmp_headers = mbox_strict_cmp_headers;
      safe_fclose (&ctx->fp);
      if (!(ctx->fp = safe_fopen (ctx->path, "r")))
	rc = -1;
      else
	rc = ((ctx->magic == M_MBOX) ? mbox_parse_mailbox
	                               : mmdf_parse_mailbox) (ctx);
      break;

    default:
      rc = -1;
      break;
  }
  
  if (rc == -1)
  {
    /* free the old headers */
    for (j = 0; j < old_msgcount; j++)
      mutt_free_header (&(old_hdrs[j]));
    FREE (&old_hdrs);

    ctx->quiet = 0;
    return (-1);
  }

  /* now try to recover the old flags */

  index_hint_set = (index_hint == NULL);

  if (!ctx->readonly)
  {
    for (i = 0; i < ctx->msgcount; i++)
    {
      int found = 0;

      /* some messages have been deleted, and new  messages have been
       * appended at the end; the heuristic is that old messages have then
       * "advanced" towards the beginning of the folder, so we begin the
       * search at index "i"
       */
      for (j = i; j < old_msgcount; j++)
      {
	if (old_hdrs[j] == NULL)
	  continue;
	if (cmp_headers (ctx->hdrs[i], old_hdrs[j]))
	{
	  found = 1;
	  break;
	}
      }
      if (!found)
      {
	for (j = 0; j < i && j < old_msgcount; j++)
	{
	  if (old_hdrs[j] == NULL)
	    continue;
	  if (cmp_headers (ctx->hdrs[i], old_hdrs[j]))
	  {
	    found = 1;
	    break;
	  }
	}
      }

      if (found)
      {
	/* this is best done here */
	if (!index_hint_set && *index_hint == j)
	  *index_hint = i;

	if (old_hdrs[j]->changed)
	{
	  /* Only update the flags if the old header was changed;
	   * otherwise, the header may have been modified externally,
	   * and we don't want to lose _those_ changes
	   */
	  mutt_set_flag (ctx, ctx->hdrs[i], M_FLAG, old_hdrs[j]->flagged);
	  mutt_set_flag (ctx, ctx->hdrs[i], M_REPLIED, old_hdrs[j]->replied);
	  mutt_set_flag (ctx, ctx->hdrs[i], M_OLD, old_hdrs[j]->old);
	  mutt_set_flag (ctx, ctx->hdrs[i], M_READ, old_hdrs[j]->read);
	}
	mutt_set_flag (ctx, ctx->hdrs[i], M_DELETE, old_hdrs[j]->deleted);
	mutt_set_flag (ctx, ctx->hdrs[i], M_TAG, old_hdrs[j]->tagged);

	/* we don't need this header any more */
	mutt_free_header (&(old_hdrs[j]));
      }
    }

    /* free the remaining old headers */
    for (j = 0; j < old_msgcount; j++)
    {
      if (old_hdrs[j])
      {
	mutt_free_header (&(old_hdrs[j]));
	msg_mod = 1;
      }
    }
    FREE (&old_hdrs);
  }

  ctx->quiet = 0;

  return ((ctx->changed || msg_mod) ? M_REOPENED : M_NEW_MAIL);
}

/*
 * Returns:
 * 1 if the mailbox is not empty
 * 0 if the mailbox is empty
 * -1 on error
 */
int mbox_check_empty (const char *path)
{
  struct stat st;

  if (stat (path, &st) == -1)
    return -1;

  return ((st.st_size == 0));
}<|MERGE_RESOLUTION|>--- conflicted
+++ resolved
@@ -100,13 +100,7 @@
     mutt_perror (ctx->path);
     return (-1);
   }
-<<<<<<< HEAD
-#ifdef USE_SIDEBAR
   ctx->atime = sb.st_atime;
-#endif
-=======
-  ctx->atime = sb.st_atime;
->>>>>>> bb082444
   ctx->mtime = sb.st_mtime;
   ctx->size = sb.st_size;
 
@@ -258,13 +252,7 @@
 
   ctx->size = sb.st_size;
   ctx->mtime = sb.st_mtime;
-<<<<<<< HEAD
-#ifdef USE_SIDEBAR
   ctx->atime = sb.st_atime;
-#endif
-=======
-  ctx->atime = sb.st_atime;
->>>>>>> bb082444
 
 #ifdef NFS_ATTRIBUTE_HACK
   if (sb.st_mtime > sb.st_atime)
