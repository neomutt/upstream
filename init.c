--- conflicted
+++ resolved
@@ -648,13 +648,8 @@
     STAILQ_FOREACH_SAFE(np, head, entries, tmp2)
     {
       a = (struct AttachMatch *) np->data;
-<<<<<<< HEAD
-      mutt_debug(LL_DEBUG3, "check %s/%s [%d] : %s/%s [%d]\n", a->major, a->minor,
-                 a->major_int, tmp, minor, major);
-=======
       mutt_debug(LL_DEBUG3, "check %s/%s [%d] : %s/%s [%d]\n", a->major,
                  a->minor, a->major_int, tmp, minor, major);
->>>>>>> 69f8d0f2
       if (a->major_int == major && (mutt_str_strcasecmp(minor, a->minor) == 0))
       {
         mutt_debug(LL_DEBUG3, "removed %s/%s [%d]\n", a->major, a->minor, a->major_int);
