--- conflicted
+++ resolved
@@ -268,12 +268,8 @@
     if (!(!fst->spaces && fst->delsp && last != ' ') && w < width &&
         w + fst->width + fst->spaces > width)
     {
-<<<<<<< HEAD
-      mutt_debug(LL_DEBUG3, "f=f: break line at %lu, %lu spaces left\n", fst->width, fst->spaces);
-=======
       mutt_debug(LL_DEBUG3, "f=f: break line at %lu, %lu spaces left\n",
                  fst->width, fst->spaces);
->>>>>>> 69f8d0f2
       /* only honor trailing spaces for format=flowed replies */
       if (TextFlowed)
         for (; fst->spaces; fst->spaces--)
