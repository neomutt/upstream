/**
 * @file
 * Determine who the email is from
 *
 * @authors
 * Copyright (C) 1996-2000,2013 Michael R. Elkins <me@mutt.org>
 *
 * @copyright
 * This program is free software: you can redistribute it and/or modify it under
 * the terms of the GNU General Public License as published by the Free Software
 * Foundation, either version 2 of the License, or (at your option) any later
 * version.
 *
 * This program is distributed in the hope that it will be useful, but WITHOUT
 * ANY WARRANTY; without even the implied warranty of MERCHANTABILITY or FITNESS
 * FOR A PARTICULAR PURPOSE.  See the GNU General Public License for more
 * details.
 *
 * You should have received a copy of the GNU General Public License along with
 * this program.  If not, see <http://www.gnu.org/licenses/>.
 */

/**
 * @page email_from Determine who the email is from
 *
 * Determine who the email is from
 */

#include "config.h"
#include <ctype.h>
#include <stdbool.h>
#include <stdio.h>
#include <string.h>
#include <time.h>
#include "mutt/mutt.h"

/**
 * is_from - Is a string a 'From' header line?
 * @param[in]  s       String to test
 * @param[out] path    Buffer for extracted path
 * @param[in]  pathlen Length of buffer
 * @param[out] tp      Extracted time
 * @retval 1 Yes, it is
 * @retval 0 No, it isn't
 *
 * A valid message separator looks like:
 * `From [ <return-path> ] <weekday> <month> <day> <time> [ <timezone> ] <year>`
 */
bool is_from(const char *s, char *path, size_t pathlen, time_t *tp)
{
  struct tm tm;
  int yr;

  if (path)
    *path = '\0';

  if (!mutt_str_startswith(s, "From ", CASE_MATCH))
    return false;

  s = mutt_str_next_word(s); /* skip over the From part. */
  if (!*s)
    return false;

  mutt_debug(5, "\nis_from(): parsing: %s\n", s);

  if (!mutt_date_is_day_name(s))
  {
    const char *p = NULL;
    short q = 0;

    for (p = s; *p && (q || !ISSPACE(*p)); p++)
    {
      if (*p == '\\')
      {
        if (*++p == '\0')
          return false;
      }
      else if (*p == '"')
      {
        q = !q;
      }
    }

    if (q || !*p)
      return false;

    /* pipermail archives have the return_path obscured such as "me at neomutt.org" */
    size_t plen = mutt_str_startswith(p, " at ", CASE_IGNORE);
    if (plen != 0)
    {
      p = strchr(p + plen, ' ');
      if (!p)
      {
        mutt_debug(LL_DEBUG1,
                   "error parsing what appears to be a pipermail-style "
                   "obscured return_path: %s\n",
                   s);
        return false;
      }
    }

    if (path)
    {
      size_t len = (size_t)(p - s);
      if ((len + 1) > pathlen)
        len = pathlen - 1;
      memcpy(path, s, len);
      path[len] = '\0';
      mutt_debug(5, "got return path: %s\n", path);
    }

    s = p + 1;
    SKIPWS(s);
    if (!*s)
      return false;

    if (!mutt_date_is_day_name(s))
    {
      mutt_debug(LL_DEBUG1, " expected weekday, got: %s\n", s);
      return false;
    }
  }

  s = mutt_str_next_word(s);
  if (!*s)
    return false;

  /* do a quick check to make sure that this isn't really the day of the week.
   * this could happen when receiving mail from a local user whose login name
   * is the same as a three-letter abbreviation of the day of the week.
   */
  if (mutt_date_is_day_name(s))
  {
    s = mutt_str_next_word(s);
    if (!*s)
      return false;
  }

  /* now we should be on the month. */
  tm.tm_mon = mutt_date_check_month(s);
  if (tm.tm_mon < 0)
    return false;

  /* day */
  s = mutt_str_next_word(s);
  if (!*s)
    return false;
  if (sscanf(s, "%d", &tm.tm_mday) != 1)
    return false;
  if ((tm.tm_mday < 1) || (tm.tm_mday > 31))
    return false;

  /* time */
  s = mutt_str_next_word(s);
  if (!*s)
    return false;

  /* Accept either HH:MM or HH:MM:SS */
  if (sscanf(s, "%d:%d:%d", &tm.tm_hour, &tm.tm_min, &tm.tm_sec) == 3)
    ;
  else if (sscanf(s, "%d:%d", &tm.tm_hour, &tm.tm_min) == 2)
    tm.tm_sec = 0;
  else
    return false;

  if ((tm.tm_hour < 0) || (tm.tm_hour > 23) || (tm.tm_min < 0) ||
      (tm.tm_min > 59) || (tm.tm_sec < 0) || (tm.tm_sec > 60))
  {
    return false;
  }

  s = mutt_str_next_word(s);
  if (!*s)
    return false;

  /* timezone? */
  if (isalpha((unsigned char) *s) || (*s == '+') || (*s == '-'))
  {
    s = mutt_str_next_word(s);
    if (!*s)
      return false;

    /* some places have two timezone fields after the time, e.g.
     *      From xxxx@yyyyyyy.fr Wed Aug  2 00:39:12 MET DST 1995
     */
    if (isalpha((unsigned char) *s))
    {
      s = mutt_str_next_word(s);
      if (!*s)
        return false;
    }
  }

  /* year */
  if (sscanf(s, "%d", &yr) != 1)
    return false;
  if ((yr < 0) || (yr > 9999))
    return false;
  tm.tm_year = (yr > 1900) ? (yr - 1900) : ((yr < 70) ? (yr + 100) : yr);

<<<<<<< HEAD
  mutt_debug(LL_DEBUG3, "month=%d, day=%d, hr=%d, min=%d, sec=%d, yr=%d.\n", tm.tm_mon,
             tm.tm_mday, tm.tm_hour, tm.tm_min, tm.tm_sec, tm.tm_year);
=======
  mutt_debug(LL_DEBUG3, "month=%d, day=%d, hr=%d, min=%d, sec=%d, yr=%d.\n",
             tm.tm_mon, tm.tm_mday, tm.tm_hour, tm.tm_min, tm.tm_sec, tm.tm_year);
>>>>>>> 69f8d0f2

  tm.tm_isdst = -1;

  if (tp)
    *tp = mutt_date_make_time(&tm, 0);
  return true;
}<|MERGE_RESOLUTION|>--- conflicted
+++ resolved
@@ -198,13 +198,8 @@
     return false;
   tm.tm_year = (yr > 1900) ? (yr - 1900) : ((yr < 70) ? (yr + 100) : yr);
 
-<<<<<<< HEAD
-  mutt_debug(LL_DEBUG3, "month=%d, day=%d, hr=%d, min=%d, sec=%d, yr=%d.\n", tm.tm_mon,
-             tm.tm_mday, tm.tm_hour, tm.tm_min, tm.tm_sec, tm.tm_year);
-=======
   mutt_debug(LL_DEBUG3, "month=%d, day=%d, hr=%d, min=%d, sec=%d, yr=%d.\n",
              tm.tm_mon, tm.tm_mday, tm.tm_hour, tm.tm_min, tm.tm_sec, tm.tm_year);
->>>>>>> 69f8d0f2
 
   tm.tm_isdst = -1;
 
