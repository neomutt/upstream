/*
 * Copyright (C) 1996-2000 Michael R. Elkins <me@mutt.org>
 * 
 *     This program is free software; you can redistribute it and/or modify
 *     it under the terms of the GNU General Public License as published by
 *     the Free Software Foundation; either version 2 of the License, or
 *     (at your option) any later version.
 * 
 *     This program is distributed in the hope that it will be useful,
 *     but WITHOUT ANY WARRANTY; without even the implied warranty of
 *     MERCHANTABILITY or FITNESS FOR A PARTICULAR PURPOSE.  See the
 *     GNU General Public License for more details.
 * 
 *     You should have received a copy of the GNU General Public License
 *     along with this program; if not, write to the Free Software
 *     Foundation, Inc., 51 Franklin Street, Fifth Floor, Boston, MA  02110-1301, USA.
 */ 

#define SORT_DATE	1   /* the date the mail was sent. */
#define SORT_SIZE	2
#define SORT_SUBJECT	3
#define SORT_ALPHA	3   /* makedoc.c requires this */
#define SORT_FROM	4
#define SORT_ORDER	5   /* the order the messages appear in the mailbox. */
#define SORT_THREADS	6
#define SORT_RECEIVED	7   /* when the message were delivered locally */
#define SORT_TO		8
#define SORT_SCORE	9
#define SORT_ALIAS	10
#define SORT_ADDRESS	11
#define SORT_KEYID	12
#define SORT_TRUST	13
#define SORT_SPAM	14
#define SORT_COUNT	15
#define SORT_COUNT_NEW	16
#define SORT_FLAGGED	17
#define SORT_PATH	18
<<<<<<< HEAD
#define SORT_DESC	19
=======
#define SORT_LABEL	19

>>>>>>> 5dae6901
/* dgc: Sort & SortAux are shorts, so I'm bumping these bitflags up from
 * bits 4 & 5 to bits 8 & 9 to make room for more sort keys in the future. */
#define SORT_MASK	0xff
#define SORT_REVERSE	(1<<8)
#define SORT_LAST	(1<<9)

typedef int sort_t (const void *, const void *);
sort_t *mutt_get_sort_func (int);

void mutt_clear_threads (CONTEXT *);
void mutt_sort_headers (CONTEXT *, int);
void mutt_sort_threads (CONTEXT *, int);
int mutt_select_sort (int);
THREAD *mutt_sort_subthreads (THREAD *, int);

WHERE short BrowserSort INITVAL (SORT_SUBJECT);
WHERE short Sort INITVAL (SORT_DATE);
WHERE short SortAux INITVAL (SORT_DATE); /* auxiliary sorting method */
WHERE short SortAlias INITVAL (SORT_ALIAS);
WHERE short SidebarSortMethod INITVAL (SORT_ORDER);

/* FIXME: This one does not belong to here */
WHERE short PgpSortKeys INITVAL (SORT_ADDRESS);

#include "mapping.h"
extern const struct mapping_t SortMethods[];<|MERGE_RESOLUTION|>--- conflicted
+++ resolved
@@ -35,12 +35,9 @@
 #define SORT_COUNT_NEW	16
 #define SORT_FLAGGED	17
 #define SORT_PATH	18
-<<<<<<< HEAD
 #define SORT_DESC	19
-=======
-#define SORT_LABEL	19
+#define SORT_LABEL	20
 
->>>>>>> 5dae6901
 /* dgc: Sort & SortAux are shorts, so I'm bumping these bitflags up from
  * bits 4 & 5 to bits 8 & 9 to make room for more sort keys in the future. */
 #define SORT_MASK	0xff
